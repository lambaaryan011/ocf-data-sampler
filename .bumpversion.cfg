--- conflicted
+++ resolved
@@ -1,11 +1,7 @@
 [bumpversion]
 commit = True
 tag = True
-<<<<<<< HEAD
-current_version = 0.0.17
-=======
 current_version = 0.0.19
->>>>>>> 55abe790
 message = Bump version: {current_version} → {new_version} [skip ci]
 
 [bumpversion:file:pyproject.toml]
